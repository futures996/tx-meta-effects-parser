--- conflicted
+++ resolved
@@ -229,15 +229,12 @@
     }
 
     inflation() {
-<<<<<<< HEAD
-=======
         /*const paymentEffects = (result.inflationPayouts || []).map(ip => ({
             type: effectTypes.accountCredited,
             source: ip.account,
             asset: 'XLM',
             amount: fromStroops(ip.amount)
         }))*/
->>>>>>> a0373eb1
         this.addEffect({type: effectTypes.inflation})
     }
 
